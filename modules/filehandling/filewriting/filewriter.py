#!/usr/bin/env python3
# -*- coding: utf-8 -*-
"""
Created on Mon Jan 27 11:02:13 2020

@author: Hauke Wernecke
"""

# standard libs
import csv
from datetime import datetime

# third-party libs

# local modules/libs
# FileFramework: base class
from ..fileframework import FileFramework
import modules.universal as uni

# Enums
from c_enum.dialect import DIALECT_CSV


HEADER_MARKER = "Date"


class FileWriter(FileFramework):

    ## __methods__

    def __init__(self, filename:str, timestamp:datetime)->None:
        super().__init__(filename)
        self.timeInfo = timestamp
        self.dialect = DIALECT_CSV.name


    def __repr__(self):
        info = {}
        info["filename"] = self.filename
        info["Timestamp"] = self.timeInfo
        return super().__repr__() + ":\n" + str(info)

    ## methods


    def export(self, filename:str, data:list, columnTitles:list, extraInformation:dict=None):
        extraInformation = extraInformation or {}

        with open(filename, mode='w', newline='') as exportFile:
            fWriter = csv.writer(exportFile, dialect=self.dialect)
            self.write_header(fWriter, self.timeInfo)
            self.write_information(fWriter, extraInformation)
            self.write_column_titles(fWriter, columnTitles)
            self.write_data(fWriter, data)


    def write_header(self, fWriter:csv.writer, timestamp:datetime)->None:
<<<<<<< HEAD
            strTimestamp = uni.timestamp_to_string(timestamp)
            header =  HEADER_MARKER + " " + strTimestamp
            fWriter.writerow([header])
=======
        strTimestamp = uni.timestamp_to_string(timestamp)
        header =  HEADER_MARKER + " " + strTimestamp
        fWriter.writerow([header])
>>>>>>> 13c67a0a



    def write_information(self, fWriter:csv.writer, information:dict)->None:
        for key, value in information.items():
            fWriter.writerow([key, value])
<<<<<<< HEAD
=======

>>>>>>> 13c67a0a


    def write_column_titles(self, fWriter:csv.writer, titles:list)->None:
        fWriter.writerow(titles)


    def write_data(self, fWriter:csv.writer, data:list)->None:
        fWriter.writerows(data)<|MERGE_RESOLUTION|>--- conflicted
+++ resolved
@@ -55,26 +55,15 @@
 
 
     def write_header(self, fWriter:csv.writer, timestamp:datetime)->None:
-<<<<<<< HEAD
-            strTimestamp = uni.timestamp_to_string(timestamp)
-            header =  HEADER_MARKER + " " + strTimestamp
-            fWriter.writerow([header])
-=======
         strTimestamp = uni.timestamp_to_string(timestamp)
         header =  HEADER_MARKER + " " + strTimestamp
         fWriter.writerow([header])
->>>>>>> 13c67a0a
 
 
 
     def write_information(self, fWriter:csv.writer, information:dict)->None:
         for key, value in information.items():
             fWriter.writerow([key, value])
-<<<<<<< HEAD
-=======
-
->>>>>>> 13c67a0a
-
 
     def write_column_titles(self, fWriter:csv.writer, titles:list)->None:
         fWriter.writerow(titles)
