--- conflicted
+++ resolved
@@ -36,86 +36,4 @@
     def set_csv_defaults(self):
         self.dialect = self.csvDialect
         self.xColumn = self.DATA_STRUCTURE["PIXEL_COLUMN"]
-<<<<<<< HEAD
-        self.yColumn = self.DATA_STRUCTURE["CSV_DATA_COLUMN"]
-        self.subKwargs = {"timeFormat": EXPORT_TIMESTAMP}
-
-        # default batch columns must be the value of an CHC.element.
-        self.defaultBatchYColumn = CHC.PEAK_AREA.value
-        self.defaultBatchXColumn = CHC.HEADER_INFO.value
-
-
-    def handle_additional_information(self, **kwargs)->None:
-        batchMarker = self.MARKER["BATCH"]
-        markerElement = kwargs.get("markerElement")
-        if not self.contain_marker(batchMarker, markerElement):
-            return
-
-        line = kwargs.get("line")
-        xColumnName = self.defaultBatchXColumn
-        yColumnName = kwargs.get("columnValue", self.defaultBatchYColumn)
-        self.xColumn, self.yColumn = determine_batch_column_indeces(line, xColumnName, yColumnName)
-
-
-
-    # def is_data(self, xDataElement:str, yDataElement:str)->bool:
-    #     try:
-    #         uni.timestamp_from_string(xDataElement)
-    #         is_xData = True
-    #     except (TypeError, ValueError):
-    #         is_xData = super().is_data(xDataElement)
-
-    #     is_yData = super().is_data(yDataElement)
-
-    #     return (is_xData and is_yData)
-
-
-    # def get_information(self, line, **kwargs)->(str, str, str):
-
-    #     markerElement, xDataElement, yDataElement = super().get_information(line)
-
-    #     peakName = kwargs.get("peakName")
-    #     if (not peakName is None) and (peakName in line):
-    #         return markerElement, xDataElement, yDataElement, peakName
-    #     else:
-    #         return markerElement, xDataElement, yDataElement
-
-
-
-
-def determine_batch_column_indeces(dataHeader:list, xColumnName:str, yColumnName:str)->(int, int):
-    """
-
-
-    Parameters
-    ----------
-    dataHeader : list
-        Contains the header information of the batch file.
-    columnName : str
-        Name of the header information, which contains the y-data.
-
-    Returns
-    -------
-    xColumn : int
-        Index of the column which contains the x-values.
-    yColumn : int
-        Index of the column which contains the y-values.
-
-    """
-    # Filter allows to search for characteristic value, because
-    # the specific name of that peak is added to the static value.
-    wildcard = "*"
-    wildColumnName = yColumnName + wildcard
-    try:
-        yColumn = dataHeader.index(fnmatch.filter(dataHeader, wildColumnName)[0])
-        xColumn = dataHeader.index(xColumnName)
-    except ValueError:
-        xColumn = 0
-        yColumn = 0
-
-
-    return xColumn, yColumn
-
-=======
-        self.yColumn = self.DATA_STRUCTURE["CSV_DATA_COLUMN"]
->>>>>>> e95b5d13
+        self.yColumn = self.DATA_STRUCTURE["CSV_DATA_COLUMN"]