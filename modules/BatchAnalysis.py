--- conflicted
+++ resolved
@@ -42,11 +42,7 @@
     CHECKBOX = "checkbox"
     VALUE = "value"
     STATUS = "status"
-<<<<<<< HEAD
-    TEST = "label"
-=======
-    CONFLICT = "label"
->>>>>>> 97420d5e
+    LABEL = "label"
     NAME = "name"
 
 from Logger import Logger
