#!/usr/bin/env python3
# -*- coding: utf-8 -*-
"""
Glossary:
    batchfile: The file in which the characteristic values are exported to.

Note:
    When handling paths, absolute paths are used in comparisons.

Created on Mon Jan 20 10:22:44 2020

@author: Hauke Wernecke
"""

# standard libs
from os import path
import logging
import numpy as np

# third-party libs
from PyQt5.QtCore import pyqtSignal, pyqtSlot, QModelIndex
from PyQt5.QtWidgets import QDialog
from PyQt5.QtGui import QKeySequence as QKeys

# local modules/libs
# UI
from ui.UIBatch import UIBatch
# modules & universal
import modules.Universal as uni
import dialog_messages as dialog
from modules.dataanalysis.Trace import Trace
from modules.Watchdog import Watchdog
from modules.filehandling.filereading.FileReader import FileReader
from modules.thread.Appender import Appender
from modules.thread.Exporter import Exporter
from modules.thread.Plotter import Plotter


# Enums
from c_types.FileSet import FileSet
from c_types.BasicSetting import BasicSetting
from c_enum.SUFFICES import SUFFICES as SUFF


# constants
BATCH_SUFFIX = SUFF.BATCH


class BatchAnalysis(QDialog):
    """
    Provides an dialog widget as interface to analyze multiple spectra.

    Provides a multiple file handling interface.
    May extract characteristic values for further applications.

    Usage:
        from modules.BatchAnalysis import BatchAnalysis
        batch = BatchAnalysis(parent)  # parent as main window or application

    """

    ### Signals
    signal_batchfile = pyqtSignal(str)
    signal_WDdirectory_changed = pyqtSignal(str)
    signal_file_selected = pyqtSignal(FileReader, bool)
    signal_cancel = pyqtSignal(bool)

    ### Slots

    @pyqtSlot()
    @pyqtSlot(bool)
    def slot_import_batch(self, force:bool=False)->None:
        if self._window.get_plot_trace() or force:
            self.import_batchfile(takeCurrentBatchfile=True)


    @pyqtSlot(list)
    def slot_handle_skipped_files(self, skippedFiles:list)->None:
        dialog.information_batchAnalysisFinished(skippedFiles)
        self._files.difference_update(skippedFiles)


    @pyqtSlot(str)
    def slot_valid_file(self, filename:str)->None:
        self._files.update([filename], noSelection=True)
        # self._files.select_row_by_filename(pathname)


    ### Properties

    @property
    def batchFile(self)->str:
        return self._batchFile

    @batchFile.setter
    def batchFile(self, filename:str)->None:
        """batchFile setter: Updating the ui"""
        if not filename:
            return
        filename = uni.replace_suffix(filename, suffix=BATCH_SUFFIX)
        self._batchFile = filename
        self.signal_batchfile.emit(filename)



    ### __methods__

    def __init__(self, parent)->None:
        """
        Parameters
        ----------
        parent : AnalysisWindow
            Required for the interplay between the two windows.

        """
        # Initialize the parent class [equivalent to: QDialog.__init__(self)].
        super().__init__(parent)

        self._logger = logging.getLogger(self.__class__.__name__)

        # Init the props to prevent errors in the ui-init routine.
        # (SystemError: <built-in function connectSlotsByName> returned a result with an error set)
        self._batchFile = None
        self._thread = None
        self.currentFile = None
        self.setting = None

        # Set up ui.
        self._window = UIBatch(self)

        self.__post_init__()


    def __post_init__(self)->None:
        self._files = FileSet(listWidget=self._window.listFiles)
        self._dog = Watchdog(self._spectrum_modified_handler)
        self._traceSpectrum = Trace(self._window.plotTraceSpectrum)

        # Link events of the ui to methods of this class.
        self._set_connections()


    def __repr__(self)->str:
        info = {}
        info["batchfile"] = self.batchFile
        info["files"] = self._files
        return self.__module__ + ":\n" + str(info)


    ### methods

    def _set_connections(self)->None:
        """Set Signal-Slot connections."""
        # buttons
        self._window.connect_analyze(self.analyze)
        self._window.connect_browse_spectra(self._browse_spectra)
        self._window.connect_cancel(self.schedule_cancel_routine)
        self._window.connect_reset(self.reset_batch)
        self._window.connect_import_batchfile(self.import_batchfile)
        self._window.connect_refresh(self.import_batchfile)
        self._window.connect_set_batchfile(self._specify_batchfile)
        self._window.connect_set_watchdog_directory(self._specify_watchdog_directory)
        self._window.connect_watchdog(self._trigger_watchdog)
        # change events
        self._window.connect_change_trace(self.import_batchfile)
        self._window.connect_select_file(self.open_indexed_file)
        # signals
        self.signal_batchfile.connect(self._window.slot_batchfile)
        self.signal_WDdirectory_changed.connect(self._window.slot_WDdirectory)
        self.signal_WDdirectory_changed.connect(self._dog.set_directory)
        self._dog.dog_alive.connect(self._window.slot_enableWD)
        self.signal_file_selected.connect(self.parent().slot_plot_spectrum)


    ### Events

    def closeEvent(self, event)->None:
        """Closing the BatchAnalysis dialog to have a clear shutdown."""
        event.accept()
        self.schedule_cancel_routine()
        self._dog.trigger_status(False)


    def keyPressEvent(self, event)->None:
        """
        Key handling.

        Regarding deletions, cancellations,...
        """
        event.accept()

        # Cancel current analysis.
        isCancel = event.matches(QKeys.Cancel)
        if isCancel:
            self.schedule_cancel_routine()
            return

        # Remove currently selected file.
        isFocused = self._window.is_focussed_filelist()
        isDelete = event.matches(QKeys.Delete)
        if isFocused and isDelete:
            row = self._files.current_row
            self._files.remove(self._files[row])
            return


    @staticmethod
    def dragEnterEvent(event)->None:
        """Note: Validation takes place in dropEvent-handler."""
        event.accept()


    def dropEvent(self, event)->None:
        """Filter the dropped urls to update the files with only valid urls."""
        urls = event.mimeData().urls()
        localUrls = [uni.get_valid_local_url(url) for url in urls]
        localUrls = self._drop_invalid_urls(localUrls)
        self.update_filelist(localUrls)


    def _drop_invalid_urls(self, urls:list)->set:
        validUrls = set(urls)
        try:
            validUrls.remove(None)
            dialog.critical_unknownSuffix(parent=self)
        except KeyError:
            self._logger.info("No invalid url found.")

        return validUrls


    ### Watchdog routines

    def _spectrum_modified_handler(self, pathname:str)->None:
        self._logger.info("Spectrum file modified/added: %s", pathname)
        self.analyze_single_file(pathname)


    def _trigger_watchdog(self, status:bool)->None:
        """Sets the Watchdog to the given status. (Activate if status is True)."""
<<<<<<< HEAD
        if status:
            self.activate_watchdog()
        else:
            self.deactivate_watchdog()


    def has_valid_WD_settings(self)->bool:
        isWDdir = path.isdir(self.WDdirectory) or self.logger.info("Invalid WD directory!")
        batchPath, _, _ = uni.extract_path_basename_suffix(self.batchFile)
        isBatchdir = path.isdir(batchPath) or self.logger.info("Invalid batch directory!")
        return (isWDdir and isBatchdir)


    def activate_watchdog(self)->None:
        """
        Activates the WD if corresponding paths are valid.

        """
        if not self.has_valid_WD_settings():
            self.window.btnWatchdog.setChecked(False)
            return

        WDpath = self.WDdirectory
        batchPath, _, _ = uni.extract_path_basename_suffix(self.batchFile)
        paths = [WDpath]
        isSameDirectory = (WDpath == batchPath)
        if not isSameDirectory:
            paths.append(batchPath)
        self.dog.start(paths)
        self.window.enable_WD(False)


    def deactivate_watchdog(self)->None:
        self.dog.stop()
        self.window.enable_WD(True)
=======
        self._dog.trigger_status(status, self.batchFile)
>>>>>>> e95b5d13


    ### Methods/Analysis

    def analyze_single_file(self, filename:str)->None:

<<<<<<< HEAD
        self.currentFile = FileReader(filename)
        print("TEST 1")
        if not self.is_analyzable():
            return
        print("TEST 2")

        basicSetting = self.prepare_analysis()
        try:
            specHandler = SpectrumHandler(self.currentFile, basicSetting)
            print("TEST 3")
        except InvalidSpectrumError:
            return

        data, config = self.analyze_file(basicSetting, specHandler)
        header = assemble_header(config)
        self.export_batch(data, header, isUpdate=True)
        # self.import_batchfile(takeCurrentBatchfile=True)
        return ERR.OK
=======
        thread = Appender()
        thread.signal_valid_file.connect(self.slot_valid_file)
        # thread.signal_import_batch.connect(self.slot_import_batch)
        # self.signal_cancel.connect(thread.slot_cancel)
        thread.append(filename, self.batchFile, self.setting)
>>>>>>> e95b5d13


    def analyze(self)->None:
        self._logger.info("Start batch analysis.")

        # Get the modus.
        isUpdatePlot = self._window.get_update_plots()
        isExportBatch = self._window.get_export_batch() or self._window.get_plot_trace()

        files = self._files.to_list()

        if not files:
            return

        if isExportBatch and not self.batchFile:
            return

        if isUpdatePlot:
            self._thread = Plotter()
            self._thread.signal_filename.connect(self.parent().slot_plot_spectrum)
            self.signal_cancel.connect(self._thread.slot_cancel)
            self._thread.plot(files)

        if isExportBatch:
            self._thread = Exporter()
            self.signal_cancel.connect(self._thread.slot_cancel)
            self._thread.finished.connect(self.slot_import_batch)
            self._thread.signal_progress.connect(self._window.slot_progress)
            self._thread.signal_skipped_files.connect(self.slot_handle_skipped_files)
            self._thread.export(files, self.batchFile, self.setting)


    def import_batchfile(self, takeCurrentBatchfile:bool=False)->None:
        # Select the file from which the data shall be imported.
        filename = self._determine_batchfile(takeCurrentBatchfile)
        if not filename:
            return

        # Define the specific value which shall be plotted.
        columnValue = self._window.traceSelection
        try:
            file = FileReader(filename, columnValue=columnValue)
        except FileNotFoundError:
            return

        if not file.is_valid_batchfile():
            return

        # TODO: See #98
        self._traceSpectrum.reset_time()
        for peak in file.data.keys():
            timestamps, values = zip(*file.data[peak])
            diffTimes = self._traceSpectrum.calculate_time_differences(timestamps)
            traceData = np.array((diffTimes, values)).transpose()
            file.data[peak] = traceData

        # Plot the trace.
        self._traceSpectrum.set_custom_yLabel(columnValue)
        self._traceSpectrum.set_data(file.data)


    def _determine_batchfile(self, takeCurrentBatchfile:bool)->str:
        """Takes either the current batchfile or opens a dialog to select one."""
        if takeCurrentBatchfile:
            filename = self.batchFile
        else:
            filename = dialog.dialog_importBatchfile()
        return filename


    def set_setting(self, setting:BasicSetting)->None:
        validFittings =  []
        for fit in setting.checkedFittings:
            if fit.is_valid():
                validFittings.append(fit)
        setting.checkedFittings = validFittings
        self.setting = setting



    ### UI-interactions


    def _specify_batchfile(self)->None:
        """Specifies the filename through a dialog."""
        filename = dialog.dialog_batchfile()
        self.batchFile = filename


    def _specify_watchdog_directory(self)->None:
        """Specifies the watchdog directory through a dialog."""
        directory = dialog.dialog_watchdogDirectory()
        if path.isdir(directory):
            self.signal_WDdirectory_changed.emit(directory)


    def _browse_spectra(self)->None:
        """Opens a dialog to browse for spectra and updates the filelist."""
        filelist = dialog.dialog_spectra()
        self.update_filelist(filelist)


    def open_indexed_file(self, index:(QModelIndex, int))->None:
        """
        Retrieve the data of the file of the list.

        Parameters
        ----------
        index : QModelIndex, int
            Transmitted by a QListModel or by another method.
        """
        index, msg = get_numerical_index(index)
        self._logger.info(msg)

        filename = self._get_indexed_filename(index)

        if filename:
            selectedFile = FileReader(filename)
            dogAlive = self._dog.is_alive()
            self.signal_file_selected.emit(selectedFile, dogAlive)
            self._traceSpectrum.plot_referencetime_of_spectrum(*selectedFile.fileinformation)


    def _get_indexed_filename(self, index:int)->str:
        try:
            filename = self._files[index]
        except IndexError:
            filename = None
            self._logger.info("Cannot open file, invalid index provided!")
        return filename


    ### Interaction with the FileSet self._files.


    def update_filelist(self, filelist:list)->None:
        """Updates the filelist."""
        self._files.update(filelist)
        self._logger.info("Filelist updated.")


    def reset_files(self)->None:
        """Resets the filelist."""
        self._files.clear()


    def reset_trace(self)->None:
        self._traceSpectrum = Trace(self._window.plotTraceSpectrum)
        self._traceSpectrum.reset_data()


    def reset_batch(self)->None:
        self.reset_files()
        self.reset_trace()


    def schedule_cancel_routine(self)->None:
        """Demands a cancellation. Processed in corresponing methods."""
        self.signal_cancel.emit(True)



def get_numerical_index(index:(QModelIndex, int))->tuple:
    try:
        index = index.row()
        msg = "Open indexed file called by an event."
    except AttributeError:
        msg = "Open indexed file called by another method."
    return index, msg<|MERGE_RESOLUTION|>--- conflicted
+++ resolved
@@ -238,77 +238,17 @@
 
     def _trigger_watchdog(self, status:bool)->None:
         """Sets the Watchdog to the given status. (Activate if status is True)."""
-<<<<<<< HEAD
-        if status:
-            self.activate_watchdog()
-        else:
-            self.deactivate_watchdog()
-
-
-    def has_valid_WD_settings(self)->bool:
-        isWDdir = path.isdir(self.WDdirectory) or self.logger.info("Invalid WD directory!")
-        batchPath, _, _ = uni.extract_path_basename_suffix(self.batchFile)
-        isBatchdir = path.isdir(batchPath) or self.logger.info("Invalid batch directory!")
-        return (isWDdir and isBatchdir)
-
-
-    def activate_watchdog(self)->None:
-        """
-        Activates the WD if corresponding paths are valid.
-
-        """
-        if not self.has_valid_WD_settings():
-            self.window.btnWatchdog.setChecked(False)
-            return
-
-        WDpath = self.WDdirectory
-        batchPath, _, _ = uni.extract_path_basename_suffix(self.batchFile)
-        paths = [WDpath]
-        isSameDirectory = (WDpath == batchPath)
-        if not isSameDirectory:
-            paths.append(batchPath)
-        self.dog.start(paths)
-        self.window.enable_WD(False)
-
-
-    def deactivate_watchdog(self)->None:
-        self.dog.stop()
-        self.window.enable_WD(True)
-=======
         self._dog.trigger_status(status, self.batchFile)
->>>>>>> e95b5d13
 
 
     ### Methods/Analysis
 
     def analyze_single_file(self, filename:str)->None:
-
-<<<<<<< HEAD
-        self.currentFile = FileReader(filename)
-        print("TEST 1")
-        if not self.is_analyzable():
-            return
-        print("TEST 2")
-
-        basicSetting = self.prepare_analysis()
-        try:
-            specHandler = SpectrumHandler(self.currentFile, basicSetting)
-            print("TEST 3")
-        except InvalidSpectrumError:
-            return
-
-        data, config = self.analyze_file(basicSetting, specHandler)
-        header = assemble_header(config)
-        self.export_batch(data, header, isUpdate=True)
-        # self.import_batchfile(takeCurrentBatchfile=True)
-        return ERR.OK
-=======
         thread = Appender()
         thread.signal_valid_file.connect(self.slot_valid_file)
         # thread.signal_import_batch.connect(self.slot_import_batch)
         # self.signal_cancel.connect(thread.slot_cancel)
         thread.append(filename, self.batchFile, self.setting)
->>>>>>> e95b5d13
 
 
     def analyze(self)->None:
