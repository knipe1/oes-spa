--- conflicted
+++ resolved
@@ -5,16 +5,9 @@
 Single and batch analysis of OES spectra
 """
 
-
-<<<<<<< HEAD
-# standard libs
-import sys
-=======
-
 # standard libs
 import sys
 import LoggerConfig
->>>>>>> e95b5d13
 try:
     import sif_reader
     da = sif_reader.np_open('./sample files/SIF/H2Plasma_433nm_Bor.sif')
@@ -62,12 +55,8 @@
 
     # automatic open and close routine
     if initialSpkLoad:
-<<<<<<< HEAD
         window.apply_file("./sample files/Obel276/Obelix276 1 .Spk")
-=======
         window.apply_file("./sample files/Asterix1059 1468.Spk")
-        # window.apply_file("./sample files/Obel276/Obelix276 40.Spk")
->>>>>>> e95b5d13
     if initialAscLoad:
         window.apply_file("./sample files/BH-Peak-Analysis_433nm.asc")
 
