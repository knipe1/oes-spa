--- conflicted
+++ resolved
@@ -112,14 +112,9 @@
             wavelength = self.tinCentralWavelength.text()
             wavelength = wavelength.replace(",", ".") # Format if one enters a comma
             wavelength = float(wavelength)
-<<<<<<< HEAD
         except:
             self.logger.error("Could not get valid value for wavelength!")
             wavelength = 0.0
-=======
-        except ValueError:
-            self._logger.error("Could not get valid value for wavelength!")
->>>>>>> e95b5d13
         return wavelength
 
     @wavelength.setter
